from HiggsAnalysis.CombinedLimit.PhysicsModel import *
import CombineHarvester.CombineTools.plotting as plot
import os
import ROOT
import math
import itertools
import pprint
import sys
<<<<<<< HEAD
from collections import defaultdict
=======
>>>>>>> adb9beec

class MSSMHiggsModel(PhysicsModel):
    def __init__(self):
        PhysicsModel.__init__(self)
<<<<<<< HEAD
        ROOT.gROOT.SetBatch(ROOT.kTRUE)
        plot.ModTDRStyle(l=0.13, b=0.10, r=0.19)
        ROOT.gStyle.SetNdivisions(510, "Z")
        plot.SetBirdPalette()
=======
>>>>>>> adb9beec
        self.filePrefix = ''
        self.modelFiles = {}
        self.h_dict = {}
        self.h_dict[0] = {
            'mH'  : 'h_mH',
            'mh'  : 'h_mh',
            'mHp' : 'h_mHp',
            'br_tHpb'       : 'h_brHpb_t',
            'br_Hptaunu'    : 'h_brtaunu_Hp',
            'br_Hhh'        : 'h_brh0h0_H',
            'br_AZh'        : 'h_brZh0_A'
        }
        self.h_dict[1] = {
            'mH'  : 'm_H',
            'mh'  : 'm_h',
            'mHp' : 'm_Hp',
            'br_tHpb'       : 'br_t_Hpb',
            'br_Hptaunu'    : 'br_Hp_taunu',
            'br_Hhh'        : 'br_H_hh',
            'br_AZh'        : 'br_A_Zh'
        }
        for X in ['h', 'H', 'A']:
            self.h_dict[0].update({
                'xs_gg%s'%X     : 'h_ggF_xsec_%s'%X,
                'xs_bb4f%s'%X   : 'h_bbH4f_xsec_%s'%X,
                'xs_bb5f%s'%X   : 'h_bbH_xsec_%s'%X,
                'br_%stautau'%X : 'h_brtautau_%s'%X,
                'br_%sbb'%X     : 'h_brbb_%s'%X,
<<<<<<< HEAD
                'xs_gg%s_scale_lo'%X    : 'h_ggF_xsec20_%s'%X, # nominal - uncert
                'xs_gg%s_scale_hi'%X    : 'h_ggF_xsec05_%s'%X, # nominal + uncert
                'xs_bb4f%s_scale_lo'%X : 'h_bbH4f_xsec_%s_low'%X,  # nominal + uncert
                'xs_bb4f%s_scale_hi'%X : 'h_bbH4f_xsec_%s_high'%X,    # nominal - uncert
                'xs_bb5f%s_scale_lo'%X : 'h_bbH_mudown_%s'%X,  # nominal + uncert
                'xs_bb5f%s_scale_hi'%X : 'h_bbH_muup_%s'%X,    # nominal - uncert
                'xs_gg%s_pdf_hi'%X      : 'h_ggF_pdfup_%s'%X,   # abs(+uncert)
                'xs_gg%s_pdf_lo'%X      : 'h_ggF_pdfdown_%s'%X, # abs(-uncert)
                'xs_gg%s_alphas_hi'%X   : 'h_ggF_alphasup_%s'%X,   # abs(+uncert)
                'xs_gg%s_alphas_lo'%X   : 'h_ggF_alphasdown_%s'%X, # abs(-uncert)
                'xs_bb5f%s_pdf_hi'%X    : 'h_bbH_pdf68up_%s'%X,   # abs(+uncert)
                'xs_bb5f%s_pdf_lo'%X    : 'h_bbH_pdf68down_%s'%X, # abs(-uncert)
                'xs_bb5f%s_alphas_hi'%X : 'h_bbH_pdfalphas68up_%s'%X,   # abs(+uncert)
                'xs_bb5f%s_alphas_lo'%X : 'h_bbH_pdfalphas68down_%s'%X, # abs(-uncert)
=======
>>>>>>> adb9beec
                })
            self.h_dict[1].update({
                'xs_gg%s'%X     : 'xs_gg_%s'%X,
                'xs_bb4f%s'%X   : 'xs_bb4F_%s'%X,
                'xs_bb5f%s'%X   : 'xs_bb5F_%s'%X,
                'br_%stautau'%X : 'br_%s_tautau'%X,
<<<<<<< HEAD
                'br_%sbb'%X     : 'br_%s_bb'%X,
                'xs_gg%s_scale_lo'%X    : 'h_ggF_xsecDown_%s'%X, # nominal - uncert
                'xs_gg%s_scale_hi'%X    : 'h_ggF_xsecUp_%s'%X, # nominal + uncert
                'xs_bb4f%s_scale_lo'%X  : 'h_bbH4f_xsec_%s_low'%X,  # nominal + uncert
                'xs_bb4f%s_scale_hi'%X  : 'h_bbH4f_xsec_%s_high'%X,    # nominal - uncert
                'xs_bb5f%s_scale_lo'%X  : 'h_bbH_xsecDown_%s'%X,  # nominal + uncert
                'xs_bb5f%s_scale_hi'%X  : 'h_bbH_xsecUp_%s'%X,    # nominal - uncert
                'xs_gg%s_pdf_hi'%X      : 'h_ggF_pdfalphasUp_%s'%X,   # abs(+uncert)
                'xs_gg%s_pdf_lo'%X      : 'h_ggF_pdfalphasDown_%s'%X, # abs(-uncert)
                'xs_gg%s_alphas_hi'%X   : '',
                'xs_gg%s_alphas_lo'%X   : '',
                'xs_bb5f%s_pdf_hi'%X    : 'h_bbH_pdfalphasUp_%s'%X,   # abs(+uncert)
                'xs_bb5f%s_pdf_lo'%X    : 'h_bbH_pdfalphasDown_%s'%X, # abs(-uncert)
                'xs_bb5f%s_alphas_hi'%X : '',
                'xs_bb5f%s_alphas_lo'%X : ''
=======
                'br_%sbb'%X     : 'br_%s_bb'%X
>>>>>>> adb9beec
                })
        # Define the known production and decay processes
        # These are strings we will look for in the process names to
        # determine the correct normalisation scaling
        self.ERAS = ['7TeV', '8TeV', '13TeV', '14TeV']
        self.PROC_SETS = []
<<<<<<< HEAD
        self.SYST_DICT = defaultdict(list)
        self.NUISANCES = set()
        self.SMSignal  = "SM125" #SM signal
        self.dbg_file = None
        self.mk_plots = False
=======
        self.SMSignal  = "SM125" #SM signal
>>>>>>> adb9beec

    def setPhysicsOptions(self,physOptions):
        for po in physOptions:
            if po.startswith('filePrefix='):
                self.filePrefix = po.replace('filePrefix=', '')
                print 'Set file prefix to: %s' % self.filePrefix
            if po.startswith('modelFiles='):
                cfgList = po.replace('modelFiles=', '').split(':')
                for cfg in cfgList:
                    cfgSplit = cfg.split(',')
                    if len(cfgSplit) != 3:
                        raise RuntimeError, 'Model file argument %s should be in the format ERA,FILE,VERSION' % cfg
                    self.modelFiles[cfgSplit[0]] = (cfgSplit[1], int(cfgSplit[2]))
                pprint.pprint(self.modelFiles)
<<<<<<< HEAD
            if po.startswith('debugFile='):
                self.dbg_file = ROOT.TFile(po.replace('debugFile=', ''), 'RECREATE')
                print 'Write debug output to: %s' % self.dbg_file.GetName()
            if po.startswith("makePlots"):
                self.mk_plots = True
=======
>>>>>>> adb9beec

    def setModelBuilder(self, modelBuilder):
        """We're not supposed to overload this method, but we have to because
        this is our only chance to import things into the workspace while it
        is completely empty. This is primary so we can define some of our MSSM
        Higgs boson masses as functions instead of the free variables that would
        be imported later as dependents of the normalisation terms."""
        # First call the parent class implementation
        PhysicsModel.setModelBuilder(self, modelBuilder)
        self.buildModel()

    def doHistFunc(self, name, hist, varlist, interpolate=0):
        "method to conveniently create a RooHistFunc from a TH1/TH2 input"
        print 'Doing histFunc %s...' % name
<<<<<<< HEAD
        if self.dbg_file:
            self.dbg_file.WriteTObject(hist, name)
        if self.mk_plots:
            canv = ROOT.TCanvas(name, name)
            pads = plot.OnePad()
            hist.GetXaxis().SetTitle(varlist[0].GetTitle())
            hist.GetYaxis().SetTitle(varlist[1].GetTitle())
            hist.Draw('COLZ')
            plot.DrawTitle(pads[0], name, 3)
            canv.Print('model_'+name+'.pdf')
            canv.Print('model_'+name+'.png')
            pads[0].SetLogz(True)
            canv.Print('model_'+name+'_log.pdf')
            canv.Print('model_'+name+'_log.png')
=======
>>>>>>> adb9beec
        dh = ROOT.RooDataHist('dh_%s'%name, 'dh_%s'%name, ROOT.RooArgList(*varlist), ROOT.RooFit.Import(hist))
        hfunc = ROOT.RooHistFunc(name, name, ROOT.RooArgSet(*varlist), dh)
        hfunc.setInterpolationOrder(interpolate)
        self.modelBuilder.out._import(hfunc, ROOT.RooFit.RecycleConflictNodes())
        return self.modelBuilder.out.function(name)

    def doAsymPow(self, name, h_kappa_lo, h_kappa_hi, param, varlist):
        "create AsymPow rate scaler given two TH2 inputs corresponding to kappa_hi and kappa_lo"
        param_var = self.modelBuilder.out.var(param)
        if not param_var:
            self.modelBuilder.doVar('%s[0,-7,7]'%param)
            param_var = self.modelBuilder.out.var(param)
        self.NUISANCES.add(param)
        hi = self.doHistFunc('%s_hi'%name, h_kappa_hi, varlist)
        lo = self.doHistFunc('%s_lo'%name, h_kappa_lo, varlist)
        asym = ROOT.AsymPow(name, '', lo, hi, param_var)
        self.modelBuilder.out._import(asym)
        return self.modelBuilder.out.function('systeff_%s'%name)

    def santanderMatching(self, h4f, h5f, mass = None):
        res = h4f.Clone()
        for x in xrange(1, h4f.GetNbinsX() + 1):
            for y in xrange(1, h4f.GetNbinsY() +1):
               mh = h4f.GetXaxis().GetBinCenter(x) if mass is None else mass.GetBinContent(x, y)
               if mh <= 0:
                    print 'santanderMatching: Have mh = %f at (%f,%f), using h4f value' % (mh,  h4f.GetXaxis().GetBinCenter(x),  h4f.GetYaxis().GetBinCenter(y))
                    res.SetBinContent(x, y, h4f.GetBinContent(x, y))
               else:
                    t = math.log(mh / 4.92) - 2.
                    fourflav = h4f.GetBinContent(x, y)
                    fiveflav = h5f.GetBinContent(x, y)
                    sigma = (1. / (1. + t)) * (fourflav + t * fiveflav)
                    res.SetBinContent(x, y, sigma)
<<<<<<< HEAD
        return res

    def santanderPdfUncert(self, h5f, mass = None):
        res = h5f.Clone()
        for x in xrange(1, h5f.GetNbinsX() + 1):
            for y in xrange(1, h5f.GetNbinsY() +1):
               mh = h5f.GetXaxis().GetBinCenter(x) if mass is None else mass.GetBinContent(x, y)
               if mh <= 0:
                    print 'santanderPdfUncert: Have mh = %f at (%f,%f), using h5f value' % (mh,  h5f.GetXaxis().GetBinCenter(x),  h5f.GetYaxis().GetBinCenter(y))
                    res.SetBinContent(x, y, h5f.GetBinContent(x, y))
               else:
                    t = math.log(mh / 4.92) - 2.
                    fiveflav = h5f.GetBinContent(x, y)
                    sigma = (1. / (1. + t)) * (fiveflav)
                    res.SetBinContent(x, y, sigma)
=======
>>>>>>> adb9beec
        return res

    def safeTH2DivideForKappa(self, h1, h2):
        """Divides two TH2s taking care of exceptions like divide by zero
        and potentially doing more checks in the future"""
        res = h1.Clone()
        for x in xrange(1, h1.GetNbinsX() + 1):
            for y in xrange(1, h2.GetNbinsY() +1):
                val_h1 = h1.GetBinContent(x, y)
                val_h2 = h2.GetBinContent(x, y)
                if val_h1 == 0. or val_h2 == 0.:
                    print ('Warning: dividing histograms %s and %s at bin (%i,%i)=(%g, %g) '
                           'with values: %g/%g, will set the kappa to 1.0 here' % (
                                h1.GetName(), h2.GetName(), x, y, h1.GetXaxis().GetBinCenter(x),
                                h1.GetYaxis().GetBinCenter(y), val_h1, val_h2
                            ))
                    new_val = 1.
                else:
                    new_val = val_h1 / val_h2
                res.SetBinContent(x, y, new_val)
        return res
<<<<<<< HEAD

    def safeTH2DivideForKappaDelta(self, h1, h2, coeff=1.):
        """Divides two TH2s taking care of exceptions like divide by zero
        and potentially doing more checks in the future"""
        res = h1.Clone()
        for x in xrange(1, h1.GetNbinsX() + 1):
            for y in xrange(1, h2.GetNbinsY() +1):
                val_h1 = h1.GetBinContent(x, y)
                val_h2 = h2.GetBinContent(x, y)
                if val_h1 == 0. or val_h2 == 0.:
                    print ('Warning: dividing histograms %s and %s at bin (%i,%i)=(%g, %g) '
                           'with values: %g/%g, will set the kappa to 1.0 here' % (
                                h1.GetName(), h2.GetName(), x, y, h1.GetXaxis().GetBinCenter(x),
                                h1.GetYaxis().GetBinCenter(y), val_h1, val_h2
                            ))
                    new_val = 1.
                else:
                    new_val = (val_h2 + coeff*val_h1) / val_h2
                res.SetBinContent(x, y, new_val)
        return res

=======
        
>>>>>>> adb9beec
    def buildModel(self):
        # It's best not to set ranges for the model parameters here.
        # RooFit will create them automatically from the x- and y-axis
        # ranges of the input histograms
<<<<<<< HEAD
        mA = ROOT.RooRealVar('mA', 'm_{A} [GeV]', 120.)
        tanb = ROOT.RooRealVar('tanb', 'tan#beta', 20.)
        pars = [mA, tanb]

=======
        mA = ROOT.RooRealVar('mA', 'mA', 120.)
        tanb = ROOT.RooRealVar('tanb', 'tanb', 20.)
        pars = [mA, tanb]
        #  ggF_xsec_h_scale_hi_str = "xs_gg_h_scaleUp"
        #  ggF_xsec_h_scale_lo_str = "xs_gg_h_scaleDown"
        #  ggF_xsec_h_scale_hi_str = "h_ggF_xsec05_h"
        #  ggF_xsec_h_scale_lo_str = "h_ggF_xsec20_h"
>>>>>>> adb9beec
        doneMasses = False

        for era, (file, version) in self.modelFiles.iteritems():
            hd = self.h_dict[version]
            f = ROOT.TFile(self.filePrefix + file)

            # We take the masses from the 1st model file, under the
            # assumption that they are the same in all model files
            if not doneMasses:
                self.doHistFunc('mH', f.Get(hd['mH']), pars)
                self.doHistFunc('mh', f.Get(hd['mh']), pars)
                self.doHistFunc('mHp', f.Get(hd['mHp']), pars)
                doneMasses = True

            # Do the xsecs and BRs for the three neutral Higgs bosons
            for X in ['h', 'H', 'A']:
                self.doHistFunc('xs_gg%s_%s' % (X, era), f.Get(hd['xs_gg%s'%X]), pars)
<<<<<<< HEAD
                # QCD scale uncertainty
                self.doAsymPow('systeff_xs_gg%s_scale_%s' % (X,era),
                    self.safeTH2DivideForKappa(f.Get(hd['xs_gg%s_scale_lo'%X]), f.Get(hd['xs_gg%s'%X])),
                    self.safeTH2DivideForKappa(f.Get(hd['xs_gg%s_scale_hi'%X]), f.Get(hd['xs_gg%s'%X])),
                    'xs_gg%s_scale_%s' % (X,era), pars)
                # PDF uncertainty
                self.doAsymPow('systeff_xs_gg%s_pdf_%s' % (X,era),
                    self.safeTH2DivideForKappaDelta(f.Get(hd['xs_gg%s_pdf_lo'%X]), f.Get(hd['xs_gg%s'%X]), -1.),
                    self.safeTH2DivideForKappaDelta(f.Get(hd['xs_gg%s_pdf_hi'%X]), f.Get(hd['xs_gg%s'%X]), +1.),
                    'xs_gg%s_pdf_%s' % (X,era), pars)
                # Register that this uncertainty scaling should affect any normalisation term that
                # contains the cross section we defined above
                self.SYST_DICT['xs_gg%s_%s' % (X, era)].append('systeff_xs_gg%s_scale_%s' % (X,era))
                self.SYST_DICT['xs_gg%s_%s' % (X, era)].append('systeff_xs_gg%s_pdf_%s' % (X,era))

                # Build the Santander-matched bbX cross section. The matching depends
                # on the mass of the Higgs boson in question, so for the h and H we
                # pass the mh or mH TH2 as an additional argument
                hist_bb_nominal = self.santanderMatching(f.Get(hd['xs_bb4f%s'%X]), f.Get(hd['xs_bb5f%s'%X]), None if X=='A' else f.Get(hd['m%s'%X]))
                self.doHistFunc('xs_bb%s_%s' % (X, era), hist_bb_nominal, pars)

                # QCD scale uncertainty
                self.doAsymPow('systeff_xs_bb%s_scale_%s' % (X,era),
                    self.safeTH2DivideForKappa(
                        self.santanderMatching(f.Get(hd['xs_bb4f%s_scale_lo'%X]), f.Get(hd['xs_bb5f%s_scale_lo'%X]), None if X=='A' else f.Get(hd['m%s'%X])),
                        hist_bb_nominal
                        ),
                    self.safeTH2DivideForKappa(
                        self.santanderMatching(f.Get(hd['xs_bb4f%s_scale_hi'%X]), f.Get(hd['xs_bb5f%s_scale_hi'%X]), None if X=='A' else f.Get(hd['m%s'%X])),
                        hist_bb_nominal
                        ),
                    'xs_bb%s_scale_%s' % (X,era), pars)

                # PDF uncertainty
                self.doAsymPow('systeff_xs_bb%s_pdf_%s' % (X,era),
                    self.safeTH2DivideForKappaDelta(
                        self.santanderPdfUncert(f.Get(hd['xs_bb5f%s_pdf_lo'%X]), None if X=='A' else f.Get(hd['m%s'%X])),
                        hist_bb_nominal, -1.
                        ),
                    self.safeTH2DivideForKappaDelta(
                        self.santanderPdfUncert(f.Get(hd['xs_bb5f%s_pdf_hi'%X]), None if X=='A' else f.Get(hd['m%s'%X])),
                        hist_bb_nominal, +1.
                        ),
                    'xs_bb%s_pdf_%s' % (X,era), pars)

                self.SYST_DICT['xs_bb%s_%s' % (X, era)].append('systeff_xs_bb%s_scale_%s' % (X,era))
                self.SYST_DICT['xs_bb%s_%s' % (X, era)].append('systeff_xs_bb%s_pdf_%s' % (X,era))


=======
                # Build the Santander-matched bbX cross section. The matching depends
                # on the mass of the Higgs boson in question, so for the h and H we
                # pass the mh or mH TH2 as an additional argument
                self.doHistFunc('xs_bb%s_%s' % (X, era), self.santanderMatching(
                    f.Get(hd['xs_bb4f%s'%X]),
                    f.Get(hd['xs_bb5f%s'%X]),
                    None if X=='A' else f.Get(hd['m%s'%X])), pars)
>>>>>>> adb9beec
                self.doHistFunc('br_%stautau_%s' % (X, era), f.Get(hd['br_%stautau'%X]), pars)
                self.doHistFunc('br_%sbb_%s' % (X, era), f.Get(hd['br_%sbb'%X]), pars)
                # Make a note of what we've built, will be used to create scaling expressions later
                self.PROC_SETS.append(([ 'gg%s'%X, 'bb%s'%X ], [ '%stautau'%X, '%sbb'%X], [era])
            )
            # Do the BRs for the charged Higgs
            self.doHistFunc('br_tHpb_%s'%era, f.Get(hd['br_tHpb']), pars)
<<<<<<< HEAD

            # Add a fixed 5% uncertainty on BR(Hp -> tau nu)
            self.doHistFunc('br_Hptaunu_%s_pre'%era, f.Get(hd['br_Hptaunu']), pars)
            if not self.modelBuilder.out.var('br_Hptaunu_uncert'):
                self.modelBuilder.doVar('br_Hptaunu_uncert[0,-7,7]')
                self.NUISANCES.add('br_Hptaunu_uncert')
            self.modelBuilder.doObj('syst_eff_br_Hptaunu_uncert_%s' % era, 'AsymPow', '0.95,1.05,br_Hptaunu_uncert')
            self.modelBuilder.factory_('expr::br_Hptaunu_%s("@0*@1", br_Hptaunu_%s_pre, syst_eff_br_Hptaunu_uncert_%s)' % (era, era, era))

=======
            self.doHistFunc('br_Hptaunu_%s'%era, f.Get(hd['br_Hptaunu']), pars)
>>>>>>> adb9beec
            self.PROC_SETS.append((['tt'], ['HptaunubHptaunub', 'HptaunubWb', 'WbWb'], [era]))
            # And the extra term we need for H->hh
            self.doHistFunc('br_Hhh_%s'%era, f.Get(hd['br_Hhh']), pars)
            self.PROC_SETS.append((['ggH'], ['Hhhbbtautau'], [era]))
            # And the extra term we need for A->Zh
            self.doHistFunc('br_AZh_%s'%era, f.Get(hd['br_AZh']), pars)
            self.PROC_SETS.append((['ggA'], ['AZhLLtautau'], [era]))
            # And the SM terms
            for X in ['ggH', 'qqH', 'VH']:
                self.PROC_SETS.append((['%s'%X], ['SM125'], [era]))

<<<<<<< HEAD
    def preProcessNuisances(self,nuisances):
        doParams = set()
        for bin in self.DC.bins:
            for proc in self.DC.exp[bin].keys():
                if self.DC.isSignal[proc]:
                    (P, D, E) = self.getHiggsProdDecMode(bin, proc)
                    scaling = 'scaling_%s_%s_%s' % (P, D, E)
                    params = self.modelBuilder.out.function(scaling).getParameters(ROOT.RooArgSet()).contentsString().split(',')
                    for param in params:
                        if param in self.NUISANCES:
                            doParams.add(param)
        for param in doParams:
            print 'Add nuisance parameter %s to datacard' % param
            nuisances.append((param,False, "param", [ "0", "1"], [] ) )

=======
        # h_ggF_xsec_h_scale_hi = self.safeTH2DivideForKappa(f.Get(ggF_xsec_h_scale_hi_str), f.Get(ggF_xsec_h_str))
        # h_ggF_xsec_h_scale_lo = self.safeTH2DivideForKappa(f.Get(ggF_xsec_h_scale_lo_str), f.Get(ggF_xsec_h_str))
        # ggF_xsec_h_scale = self.doAsymPow('systeff_ggF_xsec_h_scale_8TeV', h_ggF_xsec_h_scale_lo, h_ggF_xsec_h_scale_hi, 'ggF_xsec_h_scale_8TeV', [mA, tanb])
        # ftest = ROOT.TFile('model_debug.root', 'RECREATE')
        # ftest.WriteTObject(h_ggF_xsec_h_scale_hi, 'h_ggF_xsec_h_scale_hi')
        # ftest.WriteTObject(h_ggF_xsec_h_scale_lo, 'h_ggF_xsec_h_scale_lo')
        # ftest.Close()

    # def preProcessNuisances(self,nuisances):
    #     nuisances.append(("ggF_xsec_h_scale_8TeV",False, "param", [ "0", "1"], [] ) )
>>>>>>> adb9beec

    def doParametersOfInterest(self):
        """Create POI and other parameters, and define the POI set."""
        self.modelBuilder.doVar("r[1,0,20]")

<<<<<<< HEAD
        #MSSMvsSM
        self.modelBuilder.doVar("x[1,0,1]")
        self.modelBuilder.out.var('x').setConstant(True)
        self.modelBuilder.factory_("expr::not_x(\"(1-@0)\", x)")
        self.sigNorms = { True:'x', False:'not_x' }

        self.modelBuilder.doSet('POI', 'r')
=======
        #MSSMvsMS
        self.modelBuilder.doVar("x[1,0,1]")
        self.modelBuilder.factory_("expr::not_x(\"(1-@0)\", x)")
        self.sigNorms = { True:'x', False:'not_x' }

        self.modelBuilder.doSet('POI', 'x,r')
>>>>>>> adb9beec
        # We don't intend on actually floating these in any fits...
        self.modelBuilder.out.var('mA').setConstant(True)
        self.modelBuilder.out.var('tanb').setConstant(True)

        # Build the intermediate terms for charged Higgs scaling
        for E in self.modelFiles:
            self.modelBuilder.doVar('xs_tt_%s[1.0]' % E)
            self.modelBuilder.factory_('expr::br_HptaunubHptaunub_%s("@0*@0*@1*@1", br_tHpb_%s,br_Hptaunu_%s)' % (E,E,E))
            self.modelBuilder.factory_('expr::br_HptaunubWb_%s("2 * (1-@0)*@0*@1", br_tHpb_%s,br_Hptaunu_%s)' % (E,E,E))
            self.modelBuilder.factory_('expr::br_WbWb_%s("(1-@0)*(1-@0)", br_tHpb_%s)' % (E,E))

        # Build the intermediate terms for H->hh->bbtautau and A->Zh->LLtautau scaling
        for E in self.modelFiles:
            self.modelBuilder.factory_('expr::br_Hhhbbtautau_%s("2*@0*@1*@2", br_Hhh_%s,br_htautau_%s,br_hbb_%s)' % (E,E,E,E))
            self.modelBuilder.factory_('expr::br_AZhLLtautau_%s("0.10099*@0*@1", br_AZh_%s,br_htautau_%s)' % (E,E,E))

        for proc_set in self.PROC_SETS:
            for (P, D, E) in itertools.product(*proc_set):
                # print (P, D, E)
                if ((self.SMSignal not in D) and ("ww125" not in P) and ("tt125" not in P)): #altenative hypothesis if SMSignal not in process name
                    terms = ['xs_%s_%s' % (P, E), 'br_%s_%s'% (D, E)]
                    terms += ['r']
                    terms += [self.sigNorms[1]]
                else:
                    terms = [self.sigNorms[0]]
<<<<<<< HEAD
                # Now scan terms and add theory uncerts
                extra = []
                for term in terms:
                    if term in self.SYST_DICT:
                        extra += self.SYST_DICT[term]
                terms += extra
=======
>>>>>>> adb9beec
                self.modelBuilder.factory_('prod::scaling_%s_%s_%s(%s)' % (P,D,E,','.join(terms)))
                self.modelBuilder.out.function('scaling_%s_%s_%s' % (P,D,E)).Print('')


    def getHiggsProdDecMode(self, bin, process):
        """Return a triple of (production, decay, energy)"""
        P = ''
        D = ''
        if "_" in process:
            (P, D) = process.split("_")
        else:
            raise RuntimeError, 'Expected signal process %s to be of the form PROD_DECAY' % process
        E = None
        for era in self.ERAS:
            if era in bin:
                if E: raise RuntimeError, "Validation Error: bin string %s contains multiple known energies" % bin
                E = era
        if not E:
                raise RuntimeError, 'Did not find a valid energy in bin string %s' % bin
        return (P, D, E)

    def getYieldScale(self,bin,process):
        if self.DC.isSignal[process]:
            (P, D, E) = self.getHiggsProdDecMode(bin, process)
            scaling = 'scaling_%s_%s_%s' % (P, D, E)
            print 'Scaling %s/%s as %s' % (bin, process, scaling)
            return scaling
        else:
            return 1


MSSM = MSSMHiggsModel()
<|MERGE_RESOLUTION|>--- conflicted
+++ resolved
@@ -6,21 +6,15 @@
 import itertools
 import pprint
 import sys
-<<<<<<< HEAD
 from collections import defaultdict
-=======
->>>>>>> adb9beec
 
 class MSSMHiggsModel(PhysicsModel):
     def __init__(self):
         PhysicsModel.__init__(self)
-<<<<<<< HEAD
         ROOT.gROOT.SetBatch(ROOT.kTRUE)
         plot.ModTDRStyle(l=0.13, b=0.10, r=0.19)
         ROOT.gStyle.SetNdivisions(510, "Z")
         plot.SetBirdPalette()
-=======
->>>>>>> adb9beec
         self.filePrefix = ''
         self.modelFiles = {}
         self.h_dict = {}
@@ -49,7 +43,6 @@
                 'xs_bb5f%s'%X   : 'h_bbH_xsec_%s'%X,
                 'br_%stautau'%X : 'h_brtautau_%s'%X,
                 'br_%sbb'%X     : 'h_brbb_%s'%X,
-<<<<<<< HEAD
                 'xs_gg%s_scale_lo'%X    : 'h_ggF_xsec20_%s'%X, # nominal - uncert
                 'xs_gg%s_scale_hi'%X    : 'h_ggF_xsec05_%s'%X, # nominal + uncert
                 'xs_bb4f%s_scale_lo'%X : 'h_bbH4f_xsec_%s_low'%X,  # nominal + uncert
@@ -64,15 +57,12 @@
                 'xs_bb5f%s_pdf_lo'%X    : 'h_bbH_pdf68down_%s'%X, # abs(-uncert)
                 'xs_bb5f%s_alphas_hi'%X : 'h_bbH_pdfalphas68up_%s'%X,   # abs(+uncert)
                 'xs_bb5f%s_alphas_lo'%X : 'h_bbH_pdfalphas68down_%s'%X, # abs(-uncert)
-=======
->>>>>>> adb9beec
                 })
             self.h_dict[1].update({
                 'xs_gg%s'%X     : 'xs_gg_%s'%X,
                 'xs_bb4f%s'%X   : 'xs_bb4F_%s'%X,
                 'xs_bb5f%s'%X   : 'xs_bb5F_%s'%X,
                 'br_%stautau'%X : 'br_%s_tautau'%X,
-<<<<<<< HEAD
                 'br_%sbb'%X     : 'br_%s_bb'%X,
                 'xs_gg%s_scale_lo'%X    : 'h_ggF_xsecDown_%s'%X, # nominal - uncert
                 'xs_gg%s_scale_hi'%X    : 'h_ggF_xsecUp_%s'%X, # nominal + uncert
@@ -88,24 +78,17 @@
                 'xs_bb5f%s_pdf_lo'%X    : 'h_bbH_pdfalphasDown_%s'%X, # abs(-uncert)
                 'xs_bb5f%s_alphas_hi'%X : '',
                 'xs_bb5f%s_alphas_lo'%X : ''
-=======
-                'br_%sbb'%X     : 'br_%s_bb'%X
->>>>>>> adb9beec
                 })
         # Define the known production and decay processes
         # These are strings we will look for in the process names to
         # determine the correct normalisation scaling
         self.ERAS = ['7TeV', '8TeV', '13TeV', '14TeV']
         self.PROC_SETS = []
-<<<<<<< HEAD
         self.SYST_DICT = defaultdict(list)
         self.NUISANCES = set()
         self.SMSignal  = "SM125" #SM signal
         self.dbg_file = None
         self.mk_plots = False
-=======
-        self.SMSignal  = "SM125" #SM signal
->>>>>>> adb9beec
 
     def setPhysicsOptions(self,physOptions):
         for po in physOptions:
@@ -120,14 +103,11 @@
                         raise RuntimeError, 'Model file argument %s should be in the format ERA,FILE,VERSION' % cfg
                     self.modelFiles[cfgSplit[0]] = (cfgSplit[1], int(cfgSplit[2]))
                 pprint.pprint(self.modelFiles)
-<<<<<<< HEAD
             if po.startswith('debugFile='):
                 self.dbg_file = ROOT.TFile(po.replace('debugFile=', ''), 'RECREATE')
                 print 'Write debug output to: %s' % self.dbg_file.GetName()
             if po.startswith("makePlots"):
                 self.mk_plots = True
-=======
->>>>>>> adb9beec
 
     def setModelBuilder(self, modelBuilder):
         """We're not supposed to overload this method, but we have to because
@@ -142,7 +122,6 @@
     def doHistFunc(self, name, hist, varlist, interpolate=0):
         "method to conveniently create a RooHistFunc from a TH1/TH2 input"
         print 'Doing histFunc %s...' % name
-<<<<<<< HEAD
         if self.dbg_file:
             self.dbg_file.WriteTObject(hist, name)
         if self.mk_plots:
@@ -157,8 +136,6 @@
             pads[0].SetLogz(True)
             canv.Print('model_'+name+'_log.pdf')
             canv.Print('model_'+name+'_log.png')
-=======
->>>>>>> adb9beec
         dh = ROOT.RooDataHist('dh_%s'%name, 'dh_%s'%name, ROOT.RooArgList(*varlist), ROOT.RooFit.Import(hist))
         hfunc = ROOT.RooHistFunc(name, name, ROOT.RooArgSet(*varlist), dh)
         hfunc.setInterpolationOrder(interpolate)
@@ -192,7 +169,6 @@
                     fiveflav = h5f.GetBinContent(x, y)
                     sigma = (1. / (1. + t)) * (fourflav + t * fiveflav)
                     res.SetBinContent(x, y, sigma)
-<<<<<<< HEAD
         return res
 
     def santanderPdfUncert(self, h5f, mass = None):
@@ -208,8 +184,6 @@
                     fiveflav = h5f.GetBinContent(x, y)
                     sigma = (1. / (1. + t)) * (fiveflav)
                     res.SetBinContent(x, y, sigma)
-=======
->>>>>>> adb9beec
         return res
 
     def safeTH2DivideForKappa(self, h1, h2):
@@ -231,7 +205,6 @@
                     new_val = val_h1 / val_h2
                 res.SetBinContent(x, y, new_val)
         return res
-<<<<<<< HEAD
 
     def safeTH2DivideForKappaDelta(self, h1, h2, coeff=1.):
         """Divides two TH2s taking care of exceptions like divide by zero
@@ -253,27 +226,13 @@
                 res.SetBinContent(x, y, new_val)
         return res
 
-=======
-        
->>>>>>> adb9beec
     def buildModel(self):
         # It's best not to set ranges for the model parameters here.
         # RooFit will create them automatically from the x- and y-axis
         # ranges of the input histograms
-<<<<<<< HEAD
         mA = ROOT.RooRealVar('mA', 'm_{A} [GeV]', 120.)
         tanb = ROOT.RooRealVar('tanb', 'tan#beta', 20.)
         pars = [mA, tanb]
-
-=======
-        mA = ROOT.RooRealVar('mA', 'mA', 120.)
-        tanb = ROOT.RooRealVar('tanb', 'tanb', 20.)
-        pars = [mA, tanb]
-        #  ggF_xsec_h_scale_hi_str = "xs_gg_h_scaleUp"
-        #  ggF_xsec_h_scale_lo_str = "xs_gg_h_scaleDown"
-        #  ggF_xsec_h_scale_hi_str = "h_ggF_xsec05_h"
-        #  ggF_xsec_h_scale_lo_str = "h_ggF_xsec20_h"
->>>>>>> adb9beec
         doneMasses = False
 
         for era, (file, version) in self.modelFiles.iteritems():
@@ -291,7 +250,6 @@
             # Do the xsecs and BRs for the three neutral Higgs bosons
             for X in ['h', 'H', 'A']:
                 self.doHistFunc('xs_gg%s_%s' % (X, era), f.Get(hd['xs_gg%s'%X]), pars)
-<<<<<<< HEAD
                 # QCD scale uncertainty
                 self.doAsymPow('systeff_xs_gg%s_scale_%s' % (X,era),
                     self.safeTH2DivideForKappa(f.Get(hd['xs_gg%s_scale_lo'%X]), f.Get(hd['xs_gg%s'%X])),
@@ -340,16 +298,6 @@
                 self.SYST_DICT['xs_bb%s_%s' % (X, era)].append('systeff_xs_bb%s_scale_%s' % (X,era))
                 self.SYST_DICT['xs_bb%s_%s' % (X, era)].append('systeff_xs_bb%s_pdf_%s' % (X,era))
 
-
-=======
-                # Build the Santander-matched bbX cross section. The matching depends
-                # on the mass of the Higgs boson in question, so for the h and H we
-                # pass the mh or mH TH2 as an additional argument
-                self.doHistFunc('xs_bb%s_%s' % (X, era), self.santanderMatching(
-                    f.Get(hd['xs_bb4f%s'%X]),
-                    f.Get(hd['xs_bb5f%s'%X]),
-                    None if X=='A' else f.Get(hd['m%s'%X])), pars)
->>>>>>> adb9beec
                 self.doHistFunc('br_%stautau_%s' % (X, era), f.Get(hd['br_%stautau'%X]), pars)
                 self.doHistFunc('br_%sbb_%s' % (X, era), f.Get(hd['br_%sbb'%X]), pars)
                 # Make a note of what we've built, will be used to create scaling expressions later
@@ -357,7 +305,6 @@
             )
             # Do the BRs for the charged Higgs
             self.doHistFunc('br_tHpb_%s'%era, f.Get(hd['br_tHpb']), pars)
-<<<<<<< HEAD
 
             # Add a fixed 5% uncertainty on BR(Hp -> tau nu)
             self.doHistFunc('br_Hptaunu_%s_pre'%era, f.Get(hd['br_Hptaunu']), pars)
@@ -367,9 +314,6 @@
             self.modelBuilder.doObj('syst_eff_br_Hptaunu_uncert_%s' % era, 'AsymPow', '0.95,1.05,br_Hptaunu_uncert')
             self.modelBuilder.factory_('expr::br_Hptaunu_%s("@0*@1", br_Hptaunu_%s_pre, syst_eff_br_Hptaunu_uncert_%s)' % (era, era, era))
 
-=======
-            self.doHistFunc('br_Hptaunu_%s'%era, f.Get(hd['br_Hptaunu']), pars)
->>>>>>> adb9beec
             self.PROC_SETS.append((['tt'], ['HptaunubHptaunub', 'HptaunubWb', 'WbWb'], [era]))
             # And the extra term we need for H->hh
             self.doHistFunc('br_Hhh_%s'%era, f.Get(hd['br_Hhh']), pars)
@@ -381,7 +325,6 @@
             for X in ['ggH', 'qqH', 'VH']:
                 self.PROC_SETS.append((['%s'%X], ['SM125'], [era]))
 
-<<<<<<< HEAD
     def preProcessNuisances(self,nuisances):
         doParams = set()
         for bin in self.DC.bins:
@@ -397,24 +340,10 @@
             print 'Add nuisance parameter %s to datacard' % param
             nuisances.append((param,False, "param", [ "0", "1"], [] ) )
 
-=======
-        # h_ggF_xsec_h_scale_hi = self.safeTH2DivideForKappa(f.Get(ggF_xsec_h_scale_hi_str), f.Get(ggF_xsec_h_str))
-        # h_ggF_xsec_h_scale_lo = self.safeTH2DivideForKappa(f.Get(ggF_xsec_h_scale_lo_str), f.Get(ggF_xsec_h_str))
-        # ggF_xsec_h_scale = self.doAsymPow('systeff_ggF_xsec_h_scale_8TeV', h_ggF_xsec_h_scale_lo, h_ggF_xsec_h_scale_hi, 'ggF_xsec_h_scale_8TeV', [mA, tanb])
-        # ftest = ROOT.TFile('model_debug.root', 'RECREATE')
-        # ftest.WriteTObject(h_ggF_xsec_h_scale_hi, 'h_ggF_xsec_h_scale_hi')
-        # ftest.WriteTObject(h_ggF_xsec_h_scale_lo, 'h_ggF_xsec_h_scale_lo')
-        # ftest.Close()
-
-    # def preProcessNuisances(self,nuisances):
-    #     nuisances.append(("ggF_xsec_h_scale_8TeV",False, "param", [ "0", "1"], [] ) )
->>>>>>> adb9beec
-
     def doParametersOfInterest(self):
         """Create POI and other parameters, and define the POI set."""
         self.modelBuilder.doVar("r[1,0,20]")
 
-<<<<<<< HEAD
         #MSSMvsSM
         self.modelBuilder.doVar("x[1,0,1]")
         self.modelBuilder.out.var('x').setConstant(True)
@@ -422,14 +351,7 @@
         self.sigNorms = { True:'x', False:'not_x' }
 
         self.modelBuilder.doSet('POI', 'r')
-=======
-        #MSSMvsMS
-        self.modelBuilder.doVar("x[1,0,1]")
-        self.modelBuilder.factory_("expr::not_x(\"(1-@0)\", x)")
-        self.sigNorms = { True:'x', False:'not_x' }
-
-        self.modelBuilder.doSet('POI', 'x,r')
->>>>>>> adb9beec
+        
         # We don't intend on actually floating these in any fits...
         self.modelBuilder.out.var('mA').setConstant(True)
         self.modelBuilder.out.var('tanb').setConstant(True)
@@ -455,15 +377,12 @@
                     terms += [self.sigNorms[1]]
                 else:
                     terms = [self.sigNorms[0]]
-<<<<<<< HEAD
                 # Now scan terms and add theory uncerts
                 extra = []
                 for term in terms:
                     if term in self.SYST_DICT:
                         extra += self.SYST_DICT[term]
                 terms += extra
-=======
->>>>>>> adb9beec
                 self.modelBuilder.factory_('prod::scaling_%s_%s_%s(%s)' % (P,D,E,','.join(terms)))
                 self.modelBuilder.out.function('scaling_%s_%s_%s' % (P,D,E)).Print('')
 
