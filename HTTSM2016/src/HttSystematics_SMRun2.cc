--- conflicted
+++ resolved
@@ -601,11 +601,6 @@
 
             // FIXME should have EWKZ in all
             cb.cp().process( {"ZL","ZTT","ZJ", "ZJ_rest", "EWKZ"}).channel({"tt"}).bin_id({3}).AddSyst(cb,
-<<<<<<< HEAD
-=======
-                                             "CMS_htt_zmumuShape_VBF_$ERA", "shape", SystMap<>::init(1.00));
-            cb.cp().process( {"ZL","ZTT","ZJ", "ZJ_rest"}).channel({"em","mt","et"}).bin_id({3}).AddSyst(cb,
->>>>>>> f51563ac
                                              "CMS_htt_zmumuShape_VBF_$ERA", "shape", SystMap<>::init(1.00));
             cb.cp().process( {"ZL","ZTT","ZJ", "ZJ_rest"}).channel({"em","mt","et"}).bin_id({3}).AddSyst(cb,
                                              "CMS_htt_zmumuShape_VBF_$ERA", "shape", SystMap<>::init(1.00));
